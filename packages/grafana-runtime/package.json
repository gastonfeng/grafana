--- conflicted
+++ resolved
@@ -37,17 +37,10 @@
     "postpack": "mv package.json.bak package.json"
   },
   "dependencies": {
-<<<<<<< HEAD
-    "@grafana/data": "10.1.0-pre",
-    "@grafana/e2e-selectors": "10.1.0-pre",
-    "@grafana/faro-web-sdk": "1.1.2",
-    "@grafana/ui": "10.1.0-pre",
-=======
     "@grafana/data": "10.2.0-pre",
     "@grafana/e2e-selectors": "10.2.0-pre",
-    "@grafana/faro-web-sdk": "1.1.0",
+    "@grafana/faro-web-sdk": "1.1.2",
     "@grafana/ui": "10.2.0-pre",
->>>>>>> e04a6fb0
     "history": "4.10.1",
     "lodash": "4.17.21",
     "rxjs": "7.8.1",
