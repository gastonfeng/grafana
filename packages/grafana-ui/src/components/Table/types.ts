import { Property } from 'csstype';
import { FC } from 'react';
import { CellProps, Column, Row, TableState, UseExpandedRowProps } from 'react-table';

import { DataFrame, Field, KeyValue, SelectableValue, TimeRange } from '@grafana/data';
import * as schema from '@grafana/schema';

import { TableStyles } from './styles';

export { type FieldTextAlignment, TableCellBackgroundDisplayMode, TableCellDisplayMode } from '@grafana/schema';

export interface TableRow {
  [x: string]: any;
}

export const FILTER_FOR_OPERATOR = '=';
export const FILTER_OUT_OPERATOR = '!=';
export type AdHocFilterOperator = typeof FILTER_FOR_OPERATOR | typeof FILTER_OUT_OPERATOR;
export type AdHocFilterItem = { key: string; value: string; operator: AdHocFilterOperator };
export type TableFilterActionCallback = (item: AdHocFilterItem) => void;
export type TableColumnResizeActionCallback = (fieldDisplayName: string, width: number) => void;
export type TableSortByActionCallback = (state: TableSortByFieldState[]) => void;

export interface TableSortByFieldState {
  displayName: string;
  desc?: boolean;
}

export interface TableCellProps extends CellProps<any> {
  tableStyles: TableStyles;
  cellProps: React.DetailedHTMLProps<React.HTMLAttributes<HTMLDivElement>, HTMLDivElement>;
  field: Field;
  onCellFilterAdded?: TableFilterActionCallback;
  innerWidth: number;
  frame: DataFrame;
}

export type CellComponent = FC<TableCellProps>;

export type FooterItem = Array<KeyValue<string>> | string | undefined;

export type GrafanaTableColumn = Column & {
  field: Field;
  sortType: 'number' | 'basic' | 'alphanumeric-insensitive';
  filter: (rows: Row[], id: string, filterValues?: SelectableValue[]) => SelectableValue[];
  justifyContent: Property.JustifyContent;
  minWidth: number;
};

export interface TableFooterCalc {
  show: boolean;
  reducer: string[]; // actually 1 value
  fields?: string[];
  enablePagination?: boolean;
  countRows?: boolean;
}

export interface GrafanaTableState extends TableState {
  lastExpandedIndex?: number;
  toggleRowExpandedCounter: number;
}

export interface GrafanaTableRow extends Row, UseExpandedRowProps<{}> {}

export interface Props {
  ariaLabel?: string;
  data: DataFrame;
  width: number;
  height: number;
  maxHeight?: number;
  /** Minimal column width specified in pixels */
  columnMinWidth?: number;
  noHeader?: boolean;
  showTypeIcons?: boolean;
  resizable?: boolean;
  initialSortBy?: TableSortByFieldState[];
  onColumnResize?: TableColumnResizeActionCallback;
  onSortByChange?: TableSortByActionCallback;
  onCellFilterAdded?: TableFilterActionCallback;
  footerOptions?: TableFooterCalc;
  footerValues?: FooterItem[];
  enablePagination?: boolean;
<<<<<<< HEAD
  cellHeight?: TableCellHeight;
=======
  cellHeight?: schema.TableCellHeight;
  /** @alpha */
  subData?: DataFrame[];
>>>>>>> 09dd7ae9
  /** @alpha Used by SparklineCell when provided */
  timeRange?: TimeRange;
}

/**
 * @alpha
 * Props that will be passed to the TableCustomCellOptions.cellComponent when rendered.
 */
export interface CustomCellRendererProps {
  field: Field;
  rowIndex: number;
  frame: DataFrame;
  // Would be great to have generic type for this but that would need having a generic DataFrame type where the field
  // types could be propagated here.
  value: unknown;
}

/**
 * @alpha
 * Can be used to define completely custom cell contents by providing a custom cellComponent.
 */
export interface TableCustomCellOptions {
  cellComponent: FC<CustomCellRendererProps>;
  type: schema.TableCellDisplayMode.Custom;
}

// As cue/schema cannot define function types (as main point of schema is to be serializable) we have to extend the
// types here with the dynamic API. This means right now this is not usable as a table panel option for example.
export type TableCellOptions = schema.TableCellOptions | TableCustomCellOptions;
export type TableFieldOptions = Omit<schema.TableFieldOptions, 'cellOptions'> & {
  cellOptions: TableCellOptions;
};<|MERGE_RESOLUTION|>--- conflicted
+++ resolved
@@ -80,13 +80,9 @@
   footerOptions?: TableFooterCalc;
   footerValues?: FooterItem[];
   enablePagination?: boolean;
-<<<<<<< HEAD
-  cellHeight?: TableCellHeight;
-=======
   cellHeight?: schema.TableCellHeight;
   /** @alpha */
   subData?: DataFrame[];
->>>>>>> 09dd7ae9
   /** @alpha Used by SparklineCell when provided */
   timeRange?: TimeRange;
 }
