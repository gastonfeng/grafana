import { css, cx } from '@emotion/css';
import React, { ReactElement, useCallback, useState, useRef, useImperativeHandle, CSSProperties } from 'react';

import { GrafanaTheme2, LinkTarget } from '@grafana/data';

import { useStyles2 } from '../../themes';
import { getFocusStyles } from '../../themes/mixins';
import { IconName } from '../../types/icon';
import { Icon } from '../Icon/Icon';
import { Stack } from '../Layout/Stack/Stack';

import { SubMenu } from './SubMenu';

/** @internal */
export type MenuItemElement = HTMLAnchorElement & HTMLButtonElement & HTMLDivElement;

/** @internal */
export interface MenuItemProps<T = unknown> {
  /** Label of the menu item */
  label: string;
  /** Description of item */
  description?: string;
  /** Aria label for accessibility support */
  ariaLabel?: string;
  /** Aria checked for accessibility support */
  ariaChecked?: boolean;
  /** Target of the menu item (i.e. new window)  */
  target?: LinkTarget;
  /** Icon of the menu item */
  icon?: IconName;
  /** Role of the menu item */
  role?: string;
  /** Url of the menu item */
  url?: string;
  /** Handler for the click behaviour */
  onClick?: (event: React.MouseEvent<HTMLElement>, payload?: T) => void;
  /** Custom MenuItem styles*/
  className?: string;
  /** Active */
  active?: boolean;
  /** Disabled */
  disabled?: boolean;
  /** Show in destructive style (error color) */
  destructive?: boolean;
  tabIndex?: number;
  /** List of menu items for the subMenu */
  childItems?: Array<ReactElement<MenuItemProps>>;
  /** Custom style for SubMenu */
  customSubMenuContainerStyles?: CSSProperties;
  /** Shortcut key combination */
  shortcut?: string;
  /** Test id for e2e tests and fullstory*/
  testId?: string;
}

/** @internal */
export const MenuItem = React.memo(
  React.forwardRef<MenuItemElement, MenuItemProps>((props, ref) => {
    const {
      url,
      icon,
      label,
      description,
      ariaLabel,
      ariaChecked,
      target,
      onClick,
      className,
      active,
      disabled,
      destructive,
      childItems,
      role = 'menuitem',
      tabIndex = -1,
      customSubMenuContainerStyles,
      shortcut,
      testId,
    } = props;
    const styles = useStyles2(getStyles);
    const [isActive, setIsActive] = useState(active);
    const [isSubMenuOpen, setIsSubMenuOpen] = useState(false);
    const [openedWithArrow, setOpenedWithArrow] = useState(false);
    const onMouseEnter = useCallback(() => {
      if (disabled) {
        return;
      }

      setIsSubMenuOpen(true);
      setIsActive(true);
    }, [disabled]);
    const onMouseLeave = useCallback(() => {
      if (disabled) {
        return;
      }

      setIsSubMenuOpen(false);
      setIsActive(false);
    }, [disabled]);

    const hasSubMenu = childItems && childItems.length > 0;
    const ItemElement = hasSubMenu ? 'div' : url === undefined ? 'button' : 'a';
    const itemStyle = cx(
      {
        [styles.item]: true,
        [styles.active]: isActive,
        [styles.disabled]: disabled,
        [styles.destructive]: destructive && !disabled,
      },
      className
    );

    const disabledProps = {
      [ItemElement === 'button' ? 'disabled' : 'aria-disabled']: disabled,
      ...(ItemElement === 'a' && disabled && { href: undefined, onClick: undefined }),
      ...(disabled && {
        tabIndex: -1,
        ['data-disabled']: disabled, // used to identify disabled items in Menu.tsx
      }),
    };

    const localRef = useRef<MenuItemElement>(null);
    useImperativeHandle(ref, () => localRef.current!);

    const handleKeys = (event: React.KeyboardEvent) => {
      switch (event.key) {
        case 'ArrowRight':
          event.preventDefault();
          event.stopPropagation();
          if (hasSubMenu) {
            setIsSubMenuOpen(true);
            setOpenedWithArrow(true);
            setIsActive(true);
          }
          break;
        default:
          break;
      }
    };

    const closeSubMenu = () => {
      setIsSubMenuOpen(false);
      setIsActive(false);
      localRef?.current?.focus();
    };

    const hasShortcut = Boolean(shortcut && shortcut.length > 0);

    return (
      <ItemElement
        target={target}
        className={itemStyle}
        rel={target === '_blank' ? 'noopener noreferrer' : undefined}
        href={url}
        onClick={onClick}
        onMouseEnter={onMouseEnter}
        onMouseLeave={onMouseLeave}
        onKeyDown={handleKeys}
        role={url === undefined ? role : undefined}
        data-role="menuitem" // used to identify menuitem in Menu.tsx
        ref={localRef}
        data-testid={testId}
        aria-label={ariaLabel}
        aria-checked={ariaChecked}
        tabIndex={tabIndex}
        {...disabledProps}
      >
<<<<<<< HEAD
        <div>
=======
        <Stack direction="row" justifyContent="flex-start" alignItems="center">
>>>>>>> a2a6f9a6
          {icon && <Icon name={icon} className={styles.icon} aria-hidden />}
          {label}
          <div className={cx(styles.rightWrapper, { [styles.withShortcut]: hasShortcut })}>
            {hasShortcut && (
              <div className={styles.shortcut}>
                <Icon name="keyboard" title="keyboard shortcut" />
                {shortcut}
              </div>
            )}
            {hasSubMenu && (
              <SubMenu
                items={childItems}
                isOpen={isSubMenuOpen}
                openedWithArrow={openedWithArrow}
                setOpenedWithArrow={setOpenedWithArrow}
                close={closeSubMenu}
                customStyle={customSubMenuContainerStyles}
              />
            )}
          </div>
<<<<<<< HEAD
        </div>
=======
        </Stack>
>>>>>>> a2a6f9a6
        {description && (
          <div
            className={cx(styles.description, {
              [styles.descriptionWithIcon]: icon !== undefined,
            })}
          >
            {description}
          </div>
        )}
      </ItemElement>
    );
  })
);

MenuItem.displayName = 'MenuItem';

const getStyles = (theme: GrafanaTheme2) => {
  return {
    item: css({
      background: 'none',
      cursor: 'pointer',
      whiteSpace: 'nowrap',
      color: theme.colors.text.primary,
      display: 'flex',
<<<<<<< HEAD
      alignItems: 'start',
=======
      flexDirection: 'column',
      alignItems: 'stretch',
>>>>>>> a2a6f9a6
      padding: theme.spacing(0.5, 2),
      minHeight: theme.spacing(4),
      margin: 0,
      border: 'none',
      width: '100%',
      position: 'relative',
      flexDirection: 'column',
      alignContent: 'flex-start',
      flexWrap: 'wrap',

      '&:hover, &:focus, &:focus-visible': {
        background: theme.colors.action.hover,
        color: theme.colors.text.primary,
        textDecoration: 'none',
      },

      '&:focus-visible': getFocusStyles(theme),

      '>div': {
        display: 'flex',
        width: '100%',
      },
    }),
    active: css({
      background: theme.colors.action.hover,
    }),
    destructive: css({
      color: theme.colors.error.text,

      svg: {
        color: theme.colors.error.text,
      },

      '&:hover, &:focus, &:focus-visible': {
        background: theme.colors.error.main,
        color: theme.colors.error.contrastText,

        svg: {
          color: theme.colors.error.contrastText,
        },
      },
    }),
    disabled: css({
      color: theme.colors.action.disabledText,
      label: 'menu-item-disabled',
      '&:hover, &:focus, &:focus-visible': {
        cursor: 'not-allowed',
        background: 'none',
        color: theme.colors.action.disabledText,
      },
    }),
    icon: css({
      opacity: 0.7,
      color: theme.colors.text.secondary,
    }),
    rightWrapper: css({
      display: 'flex',
      alignItems: 'center',
      marginLeft: 'auto',
    }),
    withShortcut: css({
      minWidth: theme.spacing(10.5),
    }),
    shortcut: css({
      display: 'flex',
      alignItems: 'center',
      gap: theme.spacing(1),
      marginLeft: theme.spacing(2),
      color: theme.colors.text.secondary,
      opacity: 0.7,
    }),
    description: css({
<<<<<<< HEAD
      fontStyle: 'italic',
      fontSize: theme.typography.bodySmall.fontSize,
      color: theme.colors.text.secondary,
=======
      ...theme.typography.bodySmall,
      color: theme.colors.text.secondary,
      textAlign: 'start',
>>>>>>> a2a6f9a6
    }),
    descriptionWithIcon: css({
      marginLeft: theme.spacing(3),
    }),
  };
};<|MERGE_RESOLUTION|>--- conflicted
+++ resolved
@@ -164,11 +164,7 @@
         tabIndex={tabIndex}
         {...disabledProps}
       >
-<<<<<<< HEAD
-        <div>
-=======
         <Stack direction="row" justifyContent="flex-start" alignItems="center">
->>>>>>> a2a6f9a6
           {icon && <Icon name={icon} className={styles.icon} aria-hidden />}
           {label}
           <div className={cx(styles.rightWrapper, { [styles.withShortcut]: hasShortcut })}>
@@ -189,11 +185,7 @@
               />
             )}
           </div>
-<<<<<<< HEAD
-        </div>
-=======
         </Stack>
->>>>>>> a2a6f9a6
         {description && (
           <div
             className={cx(styles.description, {
@@ -218,21 +210,14 @@
       whiteSpace: 'nowrap',
       color: theme.colors.text.primary,
       display: 'flex',
-<<<<<<< HEAD
-      alignItems: 'start',
-=======
       flexDirection: 'column',
       alignItems: 'stretch',
->>>>>>> a2a6f9a6
       padding: theme.spacing(0.5, 2),
       minHeight: theme.spacing(4),
       margin: 0,
       border: 'none',
       width: '100%',
       position: 'relative',
-      flexDirection: 'column',
-      alignContent: 'flex-start',
-      flexWrap: 'wrap',
 
       '&:hover, &:focus, &:focus-visible': {
         background: theme.colors.action.hover,
@@ -241,11 +226,6 @@
       },
 
       '&:focus-visible': getFocusStyles(theme),
-
-      '>div': {
-        display: 'flex',
-        width: '100%',
-      },
     }),
     active: css({
       background: theme.colors.action.hover,
@@ -296,15 +276,9 @@
       opacity: 0.7,
     }),
     description: css({
-<<<<<<< HEAD
-      fontStyle: 'italic',
-      fontSize: theme.typography.bodySmall.fontSize,
-      color: theme.colors.text.secondary,
-=======
       ...theme.typography.bodySmall,
       color: theme.colors.text.secondary,
       textAlign: 'start',
->>>>>>> a2a6f9a6
     }),
     descriptionWithIcon: css({
       marginLeft: theme.spacing(3),
