--- conflicted
+++ resolved
@@ -82,10 +82,11 @@
 // NewDataSourceProxy creates a new Datasource proxy
 func NewDataSourceProxy(ds *models.DataSource, pluginRoutes []*plugins.Route, ctx *models.ReqContext,
 	proxyPath string, cfg *setting.Cfg, clientProvider httpclient.Provider,
-<<<<<<< HEAD
-	oAuthTokenService oauthtoken.OAuthTokenService, dsService *datasources.Service) (*DataSourceProxy, error) {
+	oAuthTokenService oauthtoken.OAuthTokenService, dsService datasources.DataSourceService,
+	tracer tracing.Tracer, secretsService secrets.Service) (*DataSourceProxy, error) {
+
 	url := ds.Url
-	if cfg.UnifiedAlerting.Enabled && isLotex(ds.Type) && isRulerPath(proxyPath) {
+	if *cfg.UnifiedAlerting.Enabled && isLotex(ds.Type) && isRulerPath(proxyPath) {
 		rulerProps := ds.GetRulerProperties()
 		if rulerProps.Url != "" {
 			url = rulerProps.Url
@@ -93,11 +94,6 @@
 	}
 
 	targetURL, err := datasource.ValidateURL(ds.Type, url)
-=======
-	oAuthTokenService oauthtoken.OAuthTokenService, dsService datasources.DataSourceService,
-	tracer tracing.Tracer, secretsService secrets.Service) (*DataSourceProxy, error) {
-	targetURL, err := datasource.ValidateURL(ds.Type, ds.Url)
->>>>>>> 14decdb5
 	if err != nil {
 		return nil, err
 	}
