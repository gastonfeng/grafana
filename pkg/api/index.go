package api

import (
	"fmt"
	"net/http"
	"path"
	"sort"
	"strings"

	"github.com/grafana/grafana/pkg/api/dtos"
	"github.com/grafana/grafana/pkg/api/navlinks"
	"github.com/grafana/grafana/pkg/models"
	"github.com/grafana/grafana/pkg/plugins"
	ac "github.com/grafana/grafana/pkg/services/accesscontrol"
	"github.com/grafana/grafana/pkg/services/dashboards"
	"github.com/grafana/grafana/pkg/services/datasources"
	"github.com/grafana/grafana/pkg/services/featuremgmt"
	pref "github.com/grafana/grafana/pkg/services/preference"
	"github.com/grafana/grafana/pkg/services/star"
	"github.com/grafana/grafana/pkg/setting"
)

const (
	// Themes
	lightName = "light"
	darkName  = "dark"
)

func (hs *HTTPServer) RelativeURL(pathComponents ...string) string {
	// retain trailing slash if provided
	trailingSlash := strings.HasSuffix(pathComponents[len(pathComponents)-1], "/")
	path := path.Join(append([]string{hs.Cfg.AppSubURL}, pathComponents...)...)

	if trailingSlash {
		path = path + "/"
	}

	return path
}

func (hs *HTTPServer) getProfileNode(c *models.ReqContext) *dtos.NavLink {
	// Only set login if it's different from the name
	var login string
	if c.SignedInUser.Login != c.SignedInUser.NameOrFallback() {
		login = c.SignedInUser.Login
	}
	gravatarURL := dtos.GetGravatarUrl(c.Email)

	children := []*dtos.NavLink{
		{
			Text: "Preferences", Id: "profile-settings", Url: hs.RelativeURL("/profile"), Icon: "sliders-v-alt",
		},
	}

	children = append(children, &dtos.NavLink{
		Text: "Notification history", Id: "notifications", Url: hs.RelativeURL("/notifications"), Icon: "bell",
	})

	if setting.AddChangePasswordLink() {
		children = append(children, &dtos.NavLink{
			Text: "Change password", Id: "change-password", Url: hs.RelativeURL("/profile/password"),
			Icon: "lock",
		})
	}

	if !setting.DisableSignoutMenu {
		// add sign out first
		children = append(children, &dtos.NavLink{
			Text:         "Sign out",
			Id:           "sign-out",
			Url:          hs.RelativeURL("/logout"),
			Icon:         "arrow-from-right",
			Target:       "_self",
			HideFromTabs: true,
		})
	}

	return &dtos.NavLink{
		Text:       c.SignedInUser.NameOrFallback(),
		SubTitle:   login,
		Id:         "profile",
		Img:        gravatarURL,
		Url:        hs.RelativeURL("/profile"),
		Section:    dtos.NavSectionConfig,
		SortWeight: dtos.WeightProfile,
		Children:   children,
	}
}

func (hs *HTTPServer) getAppLinks(c *models.ReqContext) ([]*dtos.NavLink, error) {
	enabledPlugins, err := hs.enabledPlugins(c.Req.Context(), c.OrgId)
	if err != nil {
		return nil, err
	}

	appLinks := []*dtos.NavLink{}
	for _, plugin := range enabledPlugins[plugins.App] {
		if !plugin.Pinned {
			continue
		}

		appLink := &dtos.NavLink{
			Text:       plugin.Name,
			Id:         "plugin-page-" + plugin.ID,
			Url:        hs.RelativeURL(plugin.DefaultNavURL),
			Img:        plugin.Info.Logos.Small,
			SortWeight: dtos.WeightPlugin,
		}

		if hs.Features.IsEnabled(featuremgmt.FlagNewNavigation) {
			appLink.Section = dtos.NavSectionPlugin
		} else {
			appLink.Section = dtos.NavSectionCore
		}

		for _, include := range plugin.Includes {
			if !c.HasUserRole(include.Role) {
				continue
			}

			if include.Type == "page" && include.AddToNav {
				var link *dtos.NavLink
				if len(include.Path) > 0 {
					link = &dtos.NavLink{
						Url:  hs.RelativeURL(include.Path),
						Text: include.Name,
					}
					if include.DefaultNav {
						appLink.Url = link.Url // Overwrite the hardcoded page logic
					}
				} else {
					link = &dtos.NavLink{
						Url:  hs.RelativeURL("/plugins/", plugin.ID, "/page/", include.Slug),
						Text: include.Name,
					}
				}
				link.Icon = include.Icon
				appLink.Children = append(appLink.Children, link)
			}

			if include.Type == "dashboard" && include.AddToNav {
				dboardURL := include.DashboardURLPath()
				if dboardURL != "" {
					link := &dtos.NavLink{
						Url:  hs.RelativeURL(dboardURL),
						Text: include.Name,
					}
					appLink.Children = append(appLink.Children, link)
				}
			}
		}

		if len(appLink.Children) > 0 {
			// If we only have one child and it's the app default nav then remove it from children
			if len(appLink.Children) == 1 && appLink.Children[0].Url == appLink.Url {
				appLink.Children = []*dtos.NavLink{}
			}
			appLinks = append(appLinks, appLink)
		}
	}

	if len(appLinks) > 0 {
		sort.SliceStable(appLinks, func(i, j int) bool {
			return appLinks[i].Text < appLinks[j].Text
		})
	}
	return appLinks, nil
}

func enableServiceAccount(hs *HTTPServer, c *models.ReqContext) bool {
	if !hs.Features.IsEnabled(featuremgmt.FlagServiceAccounts) {
		return false
	}
	hasAccess := ac.HasAccess(hs.AccessControl, c)
	return hasAccess(ac.ReqOrgAdmin, serviceAccountAccessEvaluator)
}

func (hs *HTTPServer) ReqCanAdminTeams(c *models.ReqContext) bool {
	return c.OrgRole == models.ROLE_ADMIN || (hs.Cfg.EditorsCanAdmin && c.OrgRole == models.ROLE_EDITOR)
}

func (hs *HTTPServer) getNavTree(c *models.ReqContext, hasEditPerm bool, prefs *pref.Preference) ([]*dtos.NavLink, error) {
	hasAccess := ac.HasAccess(hs.AccessControl, c)
	navTree := []*dtos.NavLink{}

	if hs.Features.IsEnabled(featuremgmt.FlagSavedItems) {
		starredItemsLinks, err := hs.buildStarredItemsNavLinks(c, prefs)
		if err != nil {
			return nil, err
		}

		navTree = append(navTree, &dtos.NavLink{
			Text:       "Starred",
			Id:         "starred",
			Icon:       "star",
			SortWeight: dtos.WeightSavedItems,
			Section:    dtos.NavSectionCore,
			Children:   starredItemsLinks,
		})
	}

	if hasEditPerm && !hs.Features.IsEnabled(featuremgmt.FlagNewNavigation) {
		children := hs.buildCreateNavLinks(c)
		navTree = append(navTree, &dtos.NavLink{
			Text:       "Create",
			Id:         "create",
			Icon:       "plus",
			Url:        hs.RelativeURL("/dashboard/new"),
			Children:   children,
			Section:    dtos.NavSectionCore,
			SortWeight: dtos.WeightCreate,
		})
	}

	dashboardChildLinks := hs.buildDashboardNavLinks(c, hasEditPerm)

	dashboardsUrl := "/"
	if hs.Features.IsEnabled(featuremgmt.FlagNewNavigation) {
		dashboardsUrl = "/dashboards"
	}

	navTree = append(navTree, &dtos.NavLink{
		Text:       "Dashboards",
		Id:         "dashboards",
		SubTitle:   "Manage dashboards and folders",
		Icon:       "apps",
		Url:        hs.RelativeURL(dashboardsUrl),
		SortWeight: dtos.WeightDashboard,
		Section:    dtos.NavSectionCore,
		Children:   dashboardChildLinks,
	})

	canExplore := func(context *models.ReqContext) bool {
		return c.OrgRole == models.ROLE_ADMIN || c.OrgRole == models.ROLE_EDITOR || setting.ViewersCanEdit
	}

	if setting.ExploreEnabled && hasAccess(canExplore, ac.EvalPermission(ac.ActionDatasourcesExplore)) {
		navTree = append(navTree, &dtos.NavLink{
			Text:       "Explore",
			Id:         "explore",
			SubTitle:   "Explore your data",
			Icon:       "compass",
			SortWeight: dtos.WeightExplore,
			Section:    dtos.NavSectionCore,
			Url:        hs.RelativeURL("/explore"),
		})
	}

	navTree = hs.addProfile(navTree, c)

	_, uaIsDisabledForOrg := hs.Cfg.UnifiedAlerting.DisabledOrgs[c.OrgId]
	uaVisibleForOrg := hs.Cfg.UnifiedAlerting.IsEnabled() && !uaIsDisabledForOrg

	if setting.AlertingEnabled != nil && *setting.AlertingEnabled {
		navTree = append(navTree, hs.buildLegacyAlertNavLinks(c)...)
	} else if uaVisibleForOrg {
		navTree = append(navTree, hs.buildAlertNavLinks(c)...)
	}

	if hs.Features.IsEnabled(featuremgmt.FlagDataConnectionsConsole) {
		navTree = append(navTree, hs.buildDataConnectionsNavLink(c))
	}

	appLinks, err := hs.getAppLinks(c)
	if err != nil {
		return nil, err
	}
	navTree = append(navTree, appLinks...)

	configNodes := []*dtos.NavLink{}

	if hasAccess(ac.ReqOrgAdmin, datasources.ConfigurationPageAccess) {
		configNodes = append(configNodes, &dtos.NavLink{
			Text:        "Data sources",
			Icon:        "database",
			Description: "Add and configure data sources",
			Id:          "datasources",
			Url:         hs.RelativeURL("/datasources"),
		})
	}

	if hasAccess(ac.ReqOrgAdmin, ac.EvalPermission(ac.ActionOrgUsersRead)) {
		configNodes = append(configNodes, &dtos.NavLink{
			Text:        "Users",
			Id:          "users",
			Description: "Manage org members",
			Icon:        "user",
			Url:         hs.RelativeURL("/org/users"),
		})
	}

	if hasAccess(hs.ReqCanAdminTeams, teamsAccessEvaluator) {
		configNodes = append(configNodes, &dtos.NavLink{
			Text:        "Teams",
			Id:          "teams",
			Description: "Manage org groups",
			Icon:        "users-alt",
			Url:         hs.RelativeURL("/org/teams"),
		})
	}

	if c.OrgRole == models.ROLE_ADMIN {
		configNodes = append(configNodes, &dtos.NavLink{
			Text:        "Plugins",
			Id:          "plugins",
			Description: "View and configure plugins",
			Icon:        "plug",
			Url:         hs.RelativeURL("/plugins"),
		})
	}

	if hasAccess(ac.ReqOrgAdmin, orgPreferencesAccessEvaluator) {
		configNodes = append(configNodes, &dtos.NavLink{
			Text:        "Preferences",
			Id:          "org-settings",
			Description: "Organization preferences",
			Icon:        "sliders-v-alt",
			Url:         hs.RelativeURL("/org"),
		})
	}

	if hasAccess(ac.ReqOrgAdmin, apiKeyAccessEvaluator) {
		configNodes = append(configNodes, &dtos.NavLink{
			Text:        "API keys",
			Id:          "apikeys",
			Description: "Create & manage API keys",
			Icon:        "key-skeleton-alt",
			Url:         hs.RelativeURL("/org/apikeys"),
		})
	}
	// needs both feature flag and migration to be able to show service accounts
	if enableServiceAccount(hs, c) {
		configNodes = append(configNodes, &dtos.NavLink{
			Text:        "Service accounts",
			Id:          "serviceaccounts",
			Description: "Manage service accounts",
			Icon:        "gf-service-account",
			Url:         hs.RelativeURL("/org/serviceaccounts"),
		})
	}

	if hs.Features.IsEnabled(featuremgmt.FlagLivePipeline) {
		liveNavLinks := []*dtos.NavLink{}

		liveNavLinks = append(liveNavLinks, &dtos.NavLink{
			Text: "Status", Id: "live-status", Url: hs.RelativeURL("/live"), Icon: "exchange-alt",
		})
		liveNavLinks = append(liveNavLinks, &dtos.NavLink{
			Text: "Pipeline", Id: "live-pipeline", Url: hs.RelativeURL("/live/pipeline"), Icon: "arrow-to-right",
		})
		liveNavLinks = append(liveNavLinks, &dtos.NavLink{
			Text: "Cloud", Id: "live-cloud", Url: hs.RelativeURL("/live/cloud"), Icon: "cloud-upload",
		})
		navTree = append(navTree, &dtos.NavLink{
			Id:           "live",
			Text:         "Live",
			SubTitle:     "Event streaming",
			Icon:         "exchange-alt",
			Url:          hs.RelativeURL("/live"),
			Children:     liveNavLinks,
			Section:      dtos.NavSectionConfig,
			HideFromTabs: true,
		})
	}

	if len(configNodes) > 0 {
		configNode := &dtos.NavLink{
			Id:         dtos.NavIDCfg,
			Text:       "Configuration",
			SubTitle:   "Organization: " + c.OrgName,
			Icon:       "cog",
			Url:        configNodes[0].Url,
			SortWeight: dtos.WeightConfig,
			Children:   configNodes,
		}
		if hs.Features.IsEnabled(featuremgmt.FlagNewNavigation) {
			configNode.Section = dtos.NavSectionConfig
		} else {
			configNode.Section = dtos.NavSectionCore
		}
		navTree = append(navTree, configNode)
	}

	adminNavLinks := hs.buildAdminNavLinks(c)

	if len(adminNavLinks) > 0 {
		navSection := dtos.NavSectionCore
		if hs.Features.IsEnabled(featuremgmt.FlagNewNavigation) {
			navSection = dtos.NavSectionConfig
		}
		serverAdminNode := navlinks.GetServerAdminNode(adminNavLinks, navSection)
		navTree = append(navTree, serverAdminNode)
	}

	navTree = hs.addHelpLinks(navTree, c)

	return navTree, nil
}

func (hs *HTTPServer) addProfile(navTree []*dtos.NavLink, c *models.ReqContext) []*dtos.NavLink {
	if setting.ProfileEnabled && c.IsSignedIn {
		navTree = append(navTree, hs.getProfileNode(c))
	}
	return navTree
}

func (hs *HTTPServer) addHelpLinks(navTree []*dtos.NavLink, c *models.ReqContext) []*dtos.NavLink {
	if setting.HelpEnabled {
		helpVersion := fmt.Sprintf(`%s v%s (%s)`, setting.ApplicationName, setting.BuildVersion, setting.BuildCommit)
		if hs.Cfg.AnonymousHideVersion && !c.IsSignedIn {
			helpVersion = setting.ApplicationName
		}

		navTree = append(navTree, &dtos.NavLink{
			Text:       "Help",
			SubTitle:   helpVersion,
			Id:         "help",
			Url:        "#",
			Icon:       "question-circle",
			SortWeight: dtos.WeightHelp,
			Section:    dtos.NavSectionConfig,
			Children:   []*dtos.NavLink{},
		})
	}
	return navTree
}

func (hs *HTTPServer) buildStarredItemsNavLinks(c *models.ReqContext, prefs *pref.Preference) ([]*dtos.NavLink, error) {
	starredItemsChildNavs := []*dtos.NavLink{}

	query := star.GetUserStarsQuery{
		UserID: c.SignedInUser.UserId,
	}

	starredDashboardResult, err := hs.starService.GetByUser(c.Req.Context(), &query)
	if err != nil {
		return nil, err
	}

	starredDashboards := []*models.Dashboard{}
	starredDashboardsCounter := 0
	for dashboardId := range starredDashboardResult.UserStars {
		// Set a loose limit to the first 50 starred dashboards found
		if starredDashboardsCounter > 50 {
			break
		}
		starredDashboardsCounter++
		query := &models.GetDashboardQuery{
			Id:    dashboardId,
			OrgId: c.OrgId,
		}
		err := hs.dashboardService.GetDashboard(c.Req.Context(), query)
		if err == nil {
			starredDashboards = append(starredDashboards, query.Result)
		}
	}

	if len(starredDashboards) > 0 {
		sort.Slice(starredDashboards, func(i, j int) bool {
			return starredDashboards[i].Title < starredDashboards[j].Title
		})
		for _, starredItem := range starredDashboards {
			starredItemsChildNavs = append(starredItemsChildNavs, &dtos.NavLink{
				Id:   starredItem.Uid,
				Text: starredItem.Title,
				Url:  starredItem.GetUrl(),
			})
		}
	}

	return starredItemsChildNavs, nil
}

func (hs *HTTPServer) buildDashboardNavLinks(c *models.ReqContext, hasEditPerm bool) []*dtos.NavLink {
	hasAccess := ac.HasAccess(hs.AccessControl, c)
	hasEditPermInAnyFolder := func(c *models.ReqContext) bool {
		return hasEditPerm
	}

	dashboardChildNavs := []*dtos.NavLink{}
	if !hs.Features.IsEnabled(featuremgmt.FlagNewNavigation) {
		dashboardChildNavs = append(dashboardChildNavs, &dtos.NavLink{
			Text: "Home", Id: "home", Url: hs.RelativeURL("/"), Icon: "home-alt", HideFromTabs: true,
		})
		dashboardChildNavs = append(dashboardChildNavs, &dtos.NavLink{
			Text: "Divider", Divider: true, Id: "divider", HideFromTabs: true,
		})
	}
	dashboardChildNavs = append(dashboardChildNavs, &dtos.NavLink{
		Text: "Browse", Id: "manage-dashboards", Url: hs.RelativeURL("/dashboards"), Icon: "sitemap",
	})
	dashboardChildNavs = append(dashboardChildNavs, &dtos.NavLink{
		Text: "Playlists", Id: "playlists", Url: hs.RelativeURL("/playlists"), Icon: "presentation-play",
	})

	if c.IsSignedIn {
		dashboardChildNavs = append(dashboardChildNavs, &dtos.NavLink{
			Text: "Snapshots",
			Id:   "snapshots",
			Url:  hs.RelativeURL("/dashboard/snapshots"),
			Icon: "camera",
		})

		dashboardChildNavs = append(dashboardChildNavs, &dtos.NavLink{
			Text: "Library panels",
			Id:   "library-panels",
			Url:  hs.RelativeURL("/library-panels"),
			Icon: "library-panel",
		})
	}

	if hasEditPerm && hs.Features.IsEnabled(featuremgmt.FlagNewNavigation) {
		dashboardChildNavs = append(dashboardChildNavs, &dtos.NavLink{
			Text: "Divider", Divider: true, Id: "divider", HideFromTabs: true,
		})
<<<<<<< HEAD
		dashboardChildNavs = append(dashboardChildNavs, &dtos.NavLink{
			Text: "New dashboard", Icon: "plus", Url: hs.RelativeURL("/dashboard/new"), HideFromTabs: true, Id: "new-dashboard", ShowIconInNavbar: true,
		})
		if c.OrgRole == models.ROLE_ADMIN || c.OrgRole == models.ROLE_EDITOR {
=======

		if hasAccess(hasEditPermInAnyFolder, ac.EvalPermission(dashboards.ActionDashboardsCreate)) {
			dashboardChildNavs = append(dashboardChildNavs, &dtos.NavLink{
				Text: "New dashboard", Icon: "plus", Url: hs.Cfg.AppSubURL + "/dashboard/new", HideFromTabs: true, Id: "new-dashboard", ShowIconInNavbar: true,
			})
		}

		if hasAccess(ac.ReqOrgAdminOrEditor, ac.EvalPermission(dashboards.ActionFoldersCreate)) {
>>>>>>> 1af63ba5
			dashboardChildNavs = append(dashboardChildNavs, &dtos.NavLink{
				Text: "New folder", SubTitle: "Create a new folder to organize your dashboards", Id: "new-folder",
				Icon: "plus", Url: hs.RelativeURL("/dashboards/folder/new"), HideFromTabs: true, ShowIconInNavbar: true,
			})
		}
<<<<<<< HEAD
		dashboardChildNavs = append(dashboardChildNavs, &dtos.NavLink{
			Text: "Import", SubTitle: "Import dashboard from file or Grafana.com", Id: "import", Icon: "plus",
			Url: hs.RelativeURL("/dashboard/import"), HideFromTabs: true, ShowIconInNavbar: true,
		})
=======

		if hasAccess(hasEditPermInAnyFolder, ac.EvalPermission(dashboards.ActionDashboardsCreate)) {
			dashboardChildNavs = append(dashboardChildNavs, &dtos.NavLink{
				Text: "Import", SubTitle: "Import dashboard from file or Grafana.com", Id: "import", Icon: "plus",
				Url: hs.Cfg.AppSubURL + "/dashboard/import", HideFromTabs: true, ShowIconInNavbar: true,
			})
		}
>>>>>>> 1af63ba5
	}
	return dashboardChildNavs
}

func (hs *HTTPServer) buildLegacyAlertNavLinks(c *models.ReqContext) []*dtos.NavLink {
	var alertChildNavs []*dtos.NavLink
	alertChildNavs = append(alertChildNavs, &dtos.NavLink{
		Text: "Alert rules", Id: "alert-list", Url: hs.RelativeURL("/alerting/list"), Icon: "list-ul",
	})

	if c.HasRole(models.ROLE_EDITOR) {
		alertChildNavs = append(alertChildNavs, &dtos.NavLink{
			Text: "Notification channels", Id: "channels", Url: hs.RelativeURL("/alerting/notifications"),
			Icon: "comment-alt-share",
		})
	}

	return []*dtos.NavLink{
		{
			Text:       "Alerting",
			SubTitle:   "Alert rules and notifications",
			Id:         "alerting-legacy",
			Icon:       "bell",
			Url:        hs.RelativeURL("/alerting/list"),
			Children:   alertChildNavs,
			Section:    dtos.NavSectionCore,
			SortWeight: dtos.WeightAlerting,
		},
	}
}

func (hs *HTTPServer) buildAlertNavLinks(c *models.ReqContext) []*dtos.NavLink {
	hasAccess := ac.HasAccess(hs.AccessControl, c)
	var alertChildNavs []*dtos.NavLink

	if hasAccess(ac.ReqViewer, ac.EvalAny(ac.EvalPermission(ac.ActionAlertingRuleRead), ac.EvalPermission(ac.ActionAlertingRuleExternalRead))) {
		alertChildNavs = append(alertChildNavs, &dtos.NavLink{
			Text: "Alert rules", Id: "alert-list", Url: hs.RelativeURL("/alerting/list"), Icon: "list-ul",
		})
	}

	if hasAccess(ac.ReqOrgAdminOrEditor, ac.EvalAny(ac.EvalPermission(ac.ActionAlertingNotificationsRead), ac.EvalPermission(ac.ActionAlertingNotificationsExternalRead))) {
		alertChildNavs = append(alertChildNavs, &dtos.NavLink{
			Text: "Contact points", Id: "receivers", Url: hs.RelativeURL("/alerting/notifications"),
			Icon: "comment-alt-share",
		})
		alertChildNavs = append(alertChildNavs, &dtos.NavLink{Text: "Notification policies", Id: "am-routes", Url: hs.RelativeURL("/alerting/routes"), Icon: "sitemap"})
	}

	if hasAccess(ac.ReqViewer, ac.EvalAny(ac.EvalPermission(ac.ActionAlertingInstanceRead), ac.EvalPermission(ac.ActionAlertingInstancesExternalRead))) {
		alertChildNavs = append(alertChildNavs, &dtos.NavLink{Text: "Silences", Id: "silences", Url: hs.RelativeURL("/alerting/silences"), Icon: "bell-slash"})
		alertChildNavs = append(alertChildNavs, &dtos.NavLink{Text: "Alert groups", Id: "groups", Url: hs.RelativeURL("/alerting/groups"), Icon: "layer-group"})
	}

	if c.OrgRole == models.ROLE_ADMIN {
		alertChildNavs = append(alertChildNavs, &dtos.NavLink{
			Text: "Admin", Id: "alerting-admin", Url: hs.RelativeURL("/alerting/admin"),
			Icon: "cog",
		})
	}

	if hs.Features.IsEnabled(featuremgmt.FlagNewNavigation) &&
		hasAccess(hs.editorInAnyFolder, ac.EvalAny(ac.EvalPermission(ac.ActionAlertingRuleCreate), ac.EvalPermission(ac.ActionAlertingRuleExternalWrite))) {
		alertChildNavs = append(alertChildNavs, &dtos.NavLink{
			Text: "Divider", Divider: true, Id: "divider", HideFromTabs: true,
		})

		alertChildNavs = append(alertChildNavs, &dtos.NavLink{
			Text: "New alert rule", SubTitle: "Create an alert rule", Id: "alert",
			Icon: "plus", Url: hs.RelativeURL("/alerting/new"), HideFromTabs: true, ShowIconInNavbar: true,
		})
	}

	if len(alertChildNavs) > 0 {
		return []*dtos.NavLink{
			{
				Text:       "Alerting",
				SubTitle:   "Alert rules and notifications",
				Id:         "alerting",
				Icon:       "bell",
				Url:        hs.RelativeURL("/alerting/list"),
				Children:   alertChildNavs,
				Section:    dtos.NavSectionCore,
				SortWeight: dtos.WeightAlerting,
			},
		}
	}
	return nil
}

func (hs *HTTPServer) buildCreateNavLinks(c *models.ReqContext) []*dtos.NavLink {
	hasAccess := ac.HasAccess(hs.AccessControl, c)
	var children []*dtos.NavLink

	if hasAccess(ac.ReqSignedIn, ac.EvalPermission(dashboards.ActionDashboardsCreate)) {
		children = append(children, &dtos.NavLink{Text: "Dashboard", Icon: "apps", Url: hs.RelativeURL("/dashboard/new"), Id: "create-dashboard"})
	}

	if hasAccess(ac.ReqOrgAdminOrEditor, ac.EvalPermission(dashboards.ActionFoldersCreate)) {
		children = append(children, &dtos.NavLink{
			Text: "Folder", SubTitle: "Create a new folder to organize your dashboards", Id: "folder",
			Icon: "folder-plus", Url: hs.RelativeURL("/dashboards/folder/new"),
		})
	}

	if hasAccess(ac.ReqSignedIn, ac.EvalPermission(dashboards.ActionDashboardsCreate)) {
		children = append(children, &dtos.NavLink{
			Text: "Import", SubTitle: "Import dashboard from file or Grafana.com", Id: "import", Icon: "import",
			Url: hs.RelativeURL("/dashboard/import"),
		})
	}

	_, uaIsDisabledForOrg := hs.Cfg.UnifiedAlerting.DisabledOrgs[c.OrgId]
	uaVisibleForOrg := hs.Cfg.UnifiedAlerting.IsEnabled() && !uaIsDisabledForOrg

	if uaVisibleForOrg && hasAccess(ac.ReqSignedIn, ac.EvalAny(ac.EvalPermission(ac.ActionAlertingRuleCreate), ac.EvalPermission(ac.ActionAlertingRuleExternalWrite))) {
		children = append(children, &dtos.NavLink{
			Text: "New alert rule", SubTitle: "Create an alert rule", Id: "alert",
			Icon: "bell", Url: hs.RelativeURL("/alerting/new"),
		})
	}

	return children
}

func (hs *HTTPServer) buildDataConnectionsNavLink(c *models.ReqContext) *dtos.NavLink {
	var children []*dtos.NavLink
	var navLink *dtos.NavLink

	baseId := "data-connections"
	baseUrl := hs.Cfg.AppSubURL + "/" + baseId

	children = append(children, &dtos.NavLink{
		Id:          baseId + "-datasources",
		Text:        "Data sources",
		Icon:        "database",
		Description: "Add and configure data sources",
		Url:         baseUrl + "/datasources",
	})

	children = append(children, &dtos.NavLink{
		Id:          baseId + "-plugins",
		Text:        "Plugins",
		Icon:        "plug",
		Description: "Manage plugins",
		Url:         baseUrl + "/plugins",
	})

	children = append(children, &dtos.NavLink{
		Id:          baseId + "-cloud-integrations",
		Text:        "Cloud integrations",
		Icon:        "bolt",
		Description: "Manage your cloud integrations",
		Url:         baseUrl + "/cloud-integrations",
	})

	children = append(children, &dtos.NavLink{
		Id:          baseId + "-recorded-queries",
		Text:        "Recorded queries",
		Icon:        "record-audio",
		Description: "Manage your recorded queries",
		Url:         baseUrl + "/recorded-queries",
	})

	navLink = &dtos.NavLink{
		Text:       "Data Connections",
		Icon:       "link",
		Id:         baseId,
		Url:        baseUrl,
		Children:   children,
		Section:    dtos.NavSectionCore,
		SortWeight: dtos.WeightDataConnections,
	}

	return navLink
}

func (hs *HTTPServer) buildAdminNavLinks(c *models.ReqContext) []*dtos.NavLink {
	hasAccess := ac.HasAccess(hs.AccessControl, c)
	hasGlobalAccess := ac.HasGlobalAccess(hs.AccessControl, c)
	adminNavLinks := []*dtos.NavLink{}

	if hasAccess(ac.ReqGrafanaAdmin, ac.EvalPermission(ac.ActionUsersRead, ac.ScopeGlobalUsersAll)) {
		adminNavLinks = append(adminNavLinks, &dtos.NavLink{
			Text: "Users", Id: "global-users", Url: hs.RelativeURL("/admin/users"), Icon: "user",
		})
	}

	if hasGlobalAccess(ac.ReqGrafanaAdmin, orgsAccessEvaluator) {
		adminNavLinks = append(adminNavLinks, &dtos.NavLink{
			Text: "Orgs", Id: "global-orgs", Url: hs.RelativeURL("/admin/orgs"), Icon: "building",
		})
	}

	if hasAccess(ac.ReqGrafanaAdmin, ac.EvalPermission(ac.ActionSettingsRead)) {
		adminNavLinks = append(adminNavLinks, &dtos.NavLink{
			Text: "Settings", Id: "server-settings", Url: hs.RelativeURL("/admin/settings"), Icon: "sliders-v-alt",
		})
	}

	if hs.Cfg.LDAPEnabled && hasAccess(ac.ReqGrafanaAdmin, ac.EvalPermission(ac.ActionLDAPStatusRead)) {
		adminNavLinks = append(adminNavLinks, &dtos.NavLink{
			Text: "LDAP", Id: "ldap", Url: hs.RelativeURL("/admin/ldap"), Icon: "book",
		})
	}

	if hs.Cfg.PluginAdminEnabled && ac.ReqGrafanaAdmin(c) {
		adminNavLinks = append(adminNavLinks, &dtos.NavLink{
			Text: "Plugins", Id: "admin-plugins", Url: hs.RelativeURL("/admin/plugins"), Icon: "plug",
		})
	}

	return adminNavLinks
}

func (hs *HTTPServer) editorInAnyFolder(c *models.ReqContext) bool {
	hasEditPermissionInFoldersQuery := models.HasEditPermissionInFoldersQuery{SignedInUser: c.SignedInUser}
	if err := hs.dashboardService.HasEditPermissionInFolders(c.Req.Context(), &hasEditPermissionInFoldersQuery); err != nil {
		return false
	}
	return hasEditPermissionInFoldersQuery.Result
}

func (hs *HTTPServer) setIndexViewData(c *models.ReqContext) (*dtos.IndexViewData, error) {
	hasAccess := ac.HasAccess(hs.AccessControl, c)
	hasEditPerm := hasAccess(hs.editorInAnyFolder, ac.EvalAny(ac.EvalPermission(dashboards.ActionDashboardsCreate), ac.EvalPermission(dashboards.ActionFoldersCreate)))

	settings, err := hs.getFrontendSettingsMap(c)
	if err != nil {
		return nil, err
	}

	settings["dateFormats"] = hs.Cfg.DateFormats

	prefsQuery := pref.GetPreferenceWithDefaultsQuery{UserID: c.UserId, OrgID: c.OrgId, Teams: c.Teams}
	prefs, err := hs.preferenceService.GetWithDefaults(c.Req.Context(), &prefsQuery)
	if err != nil {
		return nil, err
	}

	// Read locale from accept-language
	acceptLang := c.Req.Header.Get("Accept-Language")
	locale := "en-US"

	if len(acceptLang) > 0 {
		parts := strings.Split(acceptLang, ",")
		locale = parts[0]
	}

	appURL := setting.AppUrl
	appSubURL := hs.Cfg.AppSubURL

	// special case when doing localhost call from image renderer
	if c.IsRenderCall && !hs.Cfg.ServeFromSubPath {
		appURL = fmt.Sprintf("%s://localhost:%s", hs.Cfg.Protocol, hs.Cfg.HTTPPort)
		appSubURL = ""
		settings["appSubUrl"] = ""
	}

	navTree, err := hs.getNavTree(c, hasEditPerm, prefs)
	if err != nil {
		return nil, err
	}

	if c.IsPublicDashboardView {
		settings["isPublicDashboardView"] = true
	}

	data := dtos.IndexViewData{
		User: &dtos.CurrentUser{
			Id:                         c.UserId,
			IsSignedIn:                 c.IsSignedIn,
			Login:                      c.Login,
			Email:                      c.Email,
			ExternalUserId:             c.SignedInUser.ExternalAuthId,
			Name:                       c.Name,
			OrgCount:                   c.OrgCount,
			OrgId:                      c.OrgId,
			OrgName:                    c.OrgName,
			OrgRole:                    c.OrgRole,
			GravatarUrl:                dtos.GetGravatarUrl(c.Email),
			IsGrafanaAdmin:             c.IsGrafanaAdmin,
			LightTheme:                 prefs.Theme == lightName,
			Timezone:                   prefs.Timezone,
			WeekStart:                  prefs.WeekStart,
			Locale:                     locale,
			HelpFlags1:                 c.HelpFlags1,
			HasEditPermissionInFolders: hasEditPerm,
		},
		Settings:                settings,
		Theme:                   prefs.Theme,
		AppUrl:                  appURL,
		AppSubUrl:               appSubURL,
		GoogleAnalyticsId:       setting.GoogleAnalyticsId,
		GoogleTagManagerId:      setting.GoogleTagManagerId,
		BuildVersion:            setting.BuildVersion,
		BuildCommit:             setting.BuildCommit,
		NewGrafanaVersion:       hs.grafanaUpdateChecker.LatestVersion(),
		NewGrafanaVersionExists: hs.grafanaUpdateChecker.UpdateAvailable(),
		AppName:                 setting.ApplicationName,
		AppNameBodyClass:        "app-grafana",
		FavIcon:                 "public/img/fav32.png",
		AppleTouchIcon:          "public/img/apple-touch-icon.png",
		AppTitle:                "Grafana",
		NavTree:                 navTree,
		Sentry:                  &hs.Cfg.Sentry,
		Nonce:                   c.RequestNonce,
		ContentDeliveryURL:      hs.Cfg.GetContentDeliveryURL(hs.License.ContentDeliveryPrefix()),
		LoadingLogo:             "public/img/grafana_icon.svg",
	}

	if !hs.AccessControl.IsDisabled() {
		userPermissions, err := hs.AccessControl.GetUserPermissions(c.Req.Context(), c.SignedInUser, ac.Options{ReloadCache: false})
		if err != nil {
			return nil, err
		}

		data.User.Permissions = ac.BuildPermissionsMap(userPermissions)
	}

	if setting.DisableGravatar {
		data.User.GravatarUrl = hs.RelativeURL("/public/img/user_profile.png")
	}

	if len(data.User.Name) == 0 {
		data.User.Name = data.User.Login
	}

	themeURLParam := c.Query("theme")
	if themeURLParam == lightName {
		data.User.LightTheme = true
		data.Theme = lightName
	} else if themeURLParam == darkName {
		data.User.LightTheme = false
		data.Theme = darkName
	}

	hs.HooksService.RunIndexDataHooks(&data, c)

	sort.SliceStable(data.NavTree, func(i, j int) bool {
		return data.NavTree[i].SortWeight < data.NavTree[j].SortWeight
	})

	return &data, nil
}

func (hs *HTTPServer) Index(c *models.ReqContext) {
	data, err := hs.setIndexViewData(c)
	if err != nil {
		c.Handle(hs.Cfg, 500, "Failed to get settings", err)
		return
	}
	c.HTML(http.StatusOK, "index", data)
}

func (hs *HTTPServer) NotFoundHandler(c *models.ReqContext) {
	if c.IsApiRequest() {
		c.JsonApiErr(404, "Not found", nil)
		return
	}

	data, err := hs.setIndexViewData(c)
	if err != nil {
		c.Handle(hs.Cfg, 500, "Failed to get settings", err)
		return
	}

	c.HTML(404, "index", data)
}<|MERGE_RESOLUTION|>--- conflicted
+++ resolved
@@ -513,40 +513,25 @@
 		dashboardChildNavs = append(dashboardChildNavs, &dtos.NavLink{
 			Text: "Divider", Divider: true, Id: "divider", HideFromTabs: true,
 		})
-<<<<<<< HEAD
-		dashboardChildNavs = append(dashboardChildNavs, &dtos.NavLink{
-			Text: "New dashboard", Icon: "plus", Url: hs.RelativeURL("/dashboard/new"), HideFromTabs: true, Id: "new-dashboard", ShowIconInNavbar: true,
-		})
-		if c.OrgRole == models.ROLE_ADMIN || c.OrgRole == models.ROLE_EDITOR {
-=======
 
 		if hasAccess(hasEditPermInAnyFolder, ac.EvalPermission(dashboards.ActionDashboardsCreate)) {
 			dashboardChildNavs = append(dashboardChildNavs, &dtos.NavLink{
-				Text: "New dashboard", Icon: "plus", Url: hs.Cfg.AppSubURL + "/dashboard/new", HideFromTabs: true, Id: "new-dashboard", ShowIconInNavbar: true,
+				Text: "New dashboard", Icon: "plus", Url: hs.RelativeURL("/dashboard/new"), HideFromTabs: true, Id: "new-dashboard", ShowIconInNavbar: true,
 			})
 		}
 
 		if hasAccess(ac.ReqOrgAdminOrEditor, ac.EvalPermission(dashboards.ActionFoldersCreate)) {
->>>>>>> 1af63ba5
 			dashboardChildNavs = append(dashboardChildNavs, &dtos.NavLink{
 				Text: "New folder", SubTitle: "Create a new folder to organize your dashboards", Id: "new-folder",
 				Icon: "plus", Url: hs.RelativeURL("/dashboards/folder/new"), HideFromTabs: true, ShowIconInNavbar: true,
 			})
 		}
-<<<<<<< HEAD
-		dashboardChildNavs = append(dashboardChildNavs, &dtos.NavLink{
-			Text: "Import", SubTitle: "Import dashboard from file or Grafana.com", Id: "import", Icon: "plus",
-			Url: hs.RelativeURL("/dashboard/import"), HideFromTabs: true, ShowIconInNavbar: true,
-		})
-=======
-
 		if hasAccess(hasEditPermInAnyFolder, ac.EvalPermission(dashboards.ActionDashboardsCreate)) {
 			dashboardChildNavs = append(dashboardChildNavs, &dtos.NavLink{
 				Text: "Import", SubTitle: "Import dashboard from file or Grafana.com", Id: "import", Icon: "plus",
-				Url: hs.Cfg.AppSubURL + "/dashboard/import", HideFromTabs: true, ShowIconInNavbar: true,
+				Url: hs.RelativeURL("/dashboard/import"), HideFromTabs: true, ShowIconInNavbar: true,
 			})
 		}
->>>>>>> 1af63ba5
 	}
 	return dashboardChildNavs
 }
