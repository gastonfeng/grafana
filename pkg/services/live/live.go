--- conflicted
+++ resolved
@@ -13,15 +13,12 @@
 	"sync"
 	"time"
 
-<<<<<<< HEAD
 	"github.com/grafana/grafana/pkg/bus"
 
 	"github.com/grafana/grafana/pkg/services/live/leader"
-=======
 	jsoniter "github.com/json-iterator/go"
 
 	"github.com/grafana/grafana/pkg/services/query"
->>>>>>> 566907e6
 
 	"github.com/centrifugal/centrifuge"
 	"github.com/go-redis/redis/v8"
@@ -74,11 +71,7 @@
 func ProvideService(plugCtxProvider *plugincontext.Provider, cfg *setting.Cfg, routeRegister routing.RouteRegister,
 	logsService *cloudwatch.LogsService, pluginStore plugins.Store, cacheService *localcache.CacheService,
 	dataSourceCache datasources.CacheService, sqlStore *sqlstore.SQLStore, secretsService secrets.Service,
-<<<<<<< HEAD
-	usageStatsService usagestats.Service, bus bus.Bus) (*GrafanaLive, error) {
-=======
-	usageStatsService usagestats.Service, queryDataService *query.Service) (*GrafanaLive, error) {
->>>>>>> 566907e6
+	usageStatsService usagestats.Service, queryDataService *query.Service, bus bus.Bus) (*GrafanaLive, error) {
 	g := &GrafanaLive{
 		Cfg:                   cfg,
 		bus:                   bus,
@@ -415,12 +408,9 @@
 	SQLStore              *sqlstore.SQLStore
 	SecretsService        secrets.Service
 	pluginStore           plugins.Store
-<<<<<<< HEAD
 	bus                   bus.Bus
 	leaderManager         leader.Manager
-=======
 	queryDataService      *query.Service
->>>>>>> 566907e6
 
 	node         *centrifuge.Node
 	surveyCaller *survey.Caller
