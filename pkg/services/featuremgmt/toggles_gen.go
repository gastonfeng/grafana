// NOTE: This file was auto generated.  DO NOT EDIT DIRECTLY!
// To change feature flags, edit:
//  pkg/services/featuremgmt/registry.go
// Then run tests in:
//  pkg/services/featuremgmt/toggles_gen_test.go

package featuremgmt

const (
	// FlagTrimDefaults
	// Use cue schema to remove values that will be applied automatically
	FlagTrimDefaults = "trimDefaults"

	// FlagDisableEnvelopeEncryption
	// Disable envelope encryption (emergency only)
	FlagDisableEnvelopeEncryption = "disableEnvelopeEncryption"

	// FlagLiveServiceWebWorker
	// This will use a webworker thread to processes events rather than the main thread
	FlagLiveServiceWebWorker = "live-service-web-worker"

	// FlagQueryOverLive
	// Use Grafana Live WebSocket to execute backend queries
	FlagQueryOverLive = "queryOverLive"

	// FlagPanelTitleSearch
	// Search for dashboards using panel title
	FlagPanelTitleSearch = "panelTitleSearch"

	// FlagPublicDashboards
	// Enables public access to dashboards
	FlagPublicDashboards = "publicDashboards"

	// FlagPublicDashboardsEmailSharing
	// Enables public dashboard sharing to be restricted to only allowed emails
	FlagPublicDashboardsEmailSharing = "publicDashboardsEmailSharing"

	// FlagLokiExperimentalStreaming
	// Support new streaming approach for loki (prototype, needs special loki build)
	FlagLokiExperimentalStreaming = "lokiExperimentalStreaming"

	// FlagFeatureHighlights
	// Highlight Grafana Enterprise features
	FlagFeatureHighlights = "featureHighlights"

	// FlagMigrationLocking
	// Lock database during migrations
	FlagMigrationLocking = "migrationLocking"

	// FlagStorage
	// Configurable storage for dashboards, datasources, and resources
	FlagStorage = "storage"

	// FlagCorrelations
	// Correlations page
	FlagCorrelations = "correlations"

	// FlagDatasourceQueryMultiStatus
	// Introduce HTTP 207 Multi Status for api/ds/query
	FlagDatasourceQueryMultiStatus = "datasourceQueryMultiStatus"

	// FlagTraceToMetrics
	// Enable trace to metrics links
	FlagTraceToMetrics = "traceToMetrics"

	// FlagNewDBLibrary
	// Use jmoiron/sqlx rather than xorm for a few backend services
	FlagNewDBLibrary = "newDBLibrary"

	// FlagValidateDashboardsOnSave
	// Validate dashboard JSON POSTed to api/dashboards/db
	FlagValidateDashboardsOnSave = "validateDashboardsOnSave"

	// FlagAutoMigrateOldPanels
	// Migrate old angular panels to supported versions (graph, table-old, worldmap, etc)
	FlagAutoMigrateOldPanels = "autoMigrateOldPanels"

	// FlagDisableAngular
	// Dynamic flag to disable angular at runtime. The preferred method is to set `angular_support_enabled` to `false` in the [security] settings, which allows you to change the state at runtime.
	FlagDisableAngular = "disableAngular"

	// FlagPrometheusWideSeries
	// Enable wide series responses in the Prometheus datasource
	FlagPrometheusWideSeries = "prometheusWideSeries"

	// FlagCanvasPanelNesting
	// Allow elements nesting
	FlagCanvasPanelNesting = "canvasPanelNesting"

	// FlagScenes
	// Experimental framework to build interactive dashboards
	FlagScenes = "scenes"

	// FlagDisableSecretsCompatibility
	// Disable duplicated secret storage in legacy tables
	FlagDisableSecretsCompatibility = "disableSecretsCompatibility"

	// FlagLogRequestsInstrumentedAsUnknown
	// Logs the path for requests that are instrumented as unknown
	FlagLogRequestsInstrumentedAsUnknown = "logRequestsInstrumentedAsUnknown"

	// FlagDataConnectionsConsole
	// Enables a new top-level page called Connections. This page is an experiment that provides a better experience when you install and configure data sources and other plugins.
	FlagDataConnectionsConsole = "dataConnectionsConsole"

	// FlagTopnav
	// Enables new top navigation and page layouts
	FlagTopnav = "topnav"

	// FlagGrpcServer
	// Run the GRPC server
	FlagGrpcServer = "grpcServer"

	// FlagEntityStore
	// SQL-based entity store (requires storage flag also)
	FlagEntityStore = "entityStore"

	// FlagCloudWatchCrossAccountQuerying
	// Enables cross-account querying in CloudWatch datasources
	FlagCloudWatchCrossAccountQuerying = "cloudWatchCrossAccountQuerying"

	// FlagRedshiftAsyncQueryDataSupport
	// Enable async query data support for Redshift
	FlagRedshiftAsyncQueryDataSupport = "redshiftAsyncQueryDataSupport"

	// FlagAthenaAsyncQueryDataSupport
	// Enable async query data support for Athena
	FlagAthenaAsyncQueryDataSupport = "athenaAsyncQueryDataSupport"

	// FlagNewPanelChromeUI
	// Show updated look and feel of grafana-ui PanelChrome: panel header, icons, and menu
	FlagNewPanelChromeUI = "newPanelChromeUI"

	// FlagShowDashboardValidationWarnings
	// Show warnings when dashboards do not validate against the schema
	FlagShowDashboardValidationWarnings = "showDashboardValidationWarnings"

	// FlagMysqlAnsiQuotes
	// Use double quotes to escape keyword in a MySQL query
	FlagMysqlAnsiQuotes = "mysqlAnsiQuotes"

	// FlagAccessControlOnCall
	// Access control primitives for OnCall
	FlagAccessControlOnCall = "accessControlOnCall"

	// FlagNestedFolders
	// Enable folder nesting
	FlagNestedFolders = "nestedFolders"

	// FlagNestedFolderPicker
	// Enables the still in-development new folder picker to support nested folders
	FlagNestedFolderPicker = "nestedFolderPicker"

	// FlagAccessTokenExpirationCheck
	// Enable OAuth access_token expiration check and token refresh using the refresh_token
	FlagAccessTokenExpirationCheck = "accessTokenExpirationCheck"

	// FlagEmptyDashboardPage
	// Enable the redesigned user interface of a dashboard page that includes no panels
	FlagEmptyDashboardPage = "emptyDashboardPage"

	// FlagDisablePrometheusExemplarSampling
	// Disable Prometheus exemplar sampling
	FlagDisablePrometheusExemplarSampling = "disablePrometheusExemplarSampling"

	// FlagAlertingBacktesting
	// Rule backtesting API for alerting
	FlagAlertingBacktesting = "alertingBacktesting"

	// FlagEditPanelCSVDragAndDrop
	// Enables drag and drop for CSV and Excel files
	FlagEditPanelCSVDragAndDrop = "editPanelCSVDragAndDrop"

	// FlagAlertingNoNormalState
	// Stop maintaining state of alerts that are not firing
	FlagAlertingNoNormalState = "alertingNoNormalState"

	// FlagLogsSampleInExplore
	// Enables access to the logs sample feature in Explore
	FlagLogsSampleInExplore = "logsSampleInExplore"

	// FlagLogsContextDatasourceUi
	// Allow datasource to provide custom UI for context view
	FlagLogsContextDatasourceUi = "logsContextDatasourceUi"

	// FlagLokiQuerySplitting
	// Split large interval queries into subqueries with smaller time intervals
	FlagLokiQuerySplitting = "lokiQuerySplitting"

	// FlagLokiQuerySplittingConfig
	// Give users the option to configure split durations for Loki queries
	FlagLokiQuerySplittingConfig = "lokiQuerySplittingConfig"

	// FlagIndividualCookiePreferences
	// Support overriding cookie preferences per user
	FlagIndividualCookiePreferences = "individualCookiePreferences"

	// FlagOnlyExternalOrgRoleSync
	// Prohibits a user from changing organization roles synced with external auth providers
	FlagOnlyExternalOrgRoleSync = "onlyExternalOrgRoleSync"

	// FlagTraceqlSearch
	// Enables the &#39;TraceQL Search&#39; tab for the Tempo datasource which provides a UI to generate TraceQL queries
	FlagTraceqlSearch = "traceqlSearch"

	// FlagPrometheusMetricEncyclopedia
	// Adds the metrics explorer component to the Prometheus query builder as an option in metric select
	FlagPrometheusMetricEncyclopedia = "prometheusMetricEncyclopedia"

	// FlagTimeSeriesTable
	// Enable time series table transformer &amp; sparkline cell type
	FlagTimeSeriesTable = "timeSeriesTable"

	// FlagPrometheusResourceBrowserCache
	// Displays browser caching options in Prometheus data source configuration
	FlagPrometheusResourceBrowserCache = "prometheusResourceBrowserCache"

	// FlagInfluxdbBackendMigration
	// Query InfluxDB InfluxQL without the proxy
	FlagInfluxdbBackendMigration = "influxdbBackendMigration"

	// FlagClientTokenRotation
	// Replaces the current in-request token rotation so that the client initiates the rotation
	FlagClientTokenRotation = "clientTokenRotation"

	// FlagPrometheusDataplane
	// Changes responses to from Prometheus to be compliant with the dataplane specification. In particular it sets the numeric Field.Name from &#39;Value&#39; to the value of the `__name__` label when present.
	FlagPrometheusDataplane = "prometheusDataplane"

	// FlagLokiMetricDataplane
	// Changes metric responses from Loki to be compliant with the dataplane specification.
	FlagLokiMetricDataplane = "lokiMetricDataplane"

	// FlagLokiLogsDataplane
	// Changes logs responses from Loki to be compliant with the dataplane specification.
	FlagLokiLogsDataplane = "lokiLogsDataplane"

	// FlagDataplaneFrontendFallback
	// Support dataplane contract field name change for transformations and field name matchers where the name is different
	FlagDataplaneFrontendFallback = "dataplaneFrontendFallback"

	// FlagDisableSSEDataplane
	// Disables dataplane specific processing in server side expressions.
	FlagDisableSSEDataplane = "disableSSEDataplane"

	// FlagAlertStateHistoryLokiSecondary
	// Enable Grafana to write alert state history to an external Loki instance in addition to Grafana annotations.
	FlagAlertStateHistoryLokiSecondary = "alertStateHistoryLokiSecondary"

	// FlagAlertingNotificationsPoliciesMatchingInstances
	// Enables the preview of matching instances for notification policies
	FlagAlertingNotificationsPoliciesMatchingInstances = "alertingNotificationsPoliciesMatchingInstances"

	// FlagAlertStateHistoryLokiPrimary
	// Enable a remote Loki instance as the primary source for state history reads.
	FlagAlertStateHistoryLokiPrimary = "alertStateHistoryLokiPrimary"

	// FlagAlertStateHistoryLokiOnly
	// Disable Grafana alerts from emitting annotations when a remote Loki instance is available.
	FlagAlertStateHistoryLokiOnly = "alertStateHistoryLokiOnly"

	// FlagUnifiedRequestLog
	// Writes error logs to the request logger
	FlagUnifiedRequestLog = "unifiedRequestLog"

	// FlagRenderAuthJWT
	// Uses JWT-based auth for rendering instead of relying on remote cache
	FlagRenderAuthJWT = "renderAuthJWT"

	// FlagPyroscopeFlameGraph
	// Changes flame graph to pyroscope one
	FlagPyroscopeFlameGraph = "pyroscopeFlameGraph"

	// FlagExternalServiceAuth
	// Starts an OAuth2 authentication provider for external services
	FlagExternalServiceAuth = "externalServiceAuth"

	// FlagRefactorVariablesTimeRange
	// Refactor time range variables flow to reduce number of API calls made when query variables are chained
	FlagRefactorVariablesTimeRange = "refactorVariablesTimeRange"

	// FlagUseCachingService
	// When turned on, the new query and resource caching implementation using a wire service inject will be used in place of the previous middleware implementation
	FlagUseCachingService = "useCachingService"

	// FlagEnableElasticsearchBackendQuerying
	// Enable the processing of queries and responses in the Elasticsearch data source through backend
	FlagEnableElasticsearchBackendQuerying = "enableElasticsearchBackendQuerying"

	// FlagAdvancedDataSourcePicker
	// Enable a new data source picker with contextual information, recently used order and advanced mode
	FlagAdvancedDataSourcePicker = "advancedDataSourcePicker"

	// FlagFaroDatasourceSelector
	// Enable the data source selector within the Frontend Apps section of the Frontend Observability
	FlagFaroDatasourceSelector = "faroDatasourceSelector"

	// FlagEnableDatagridEditing
	// Enables the edit functionality in the datagrid panel
	FlagEnableDatagridEditing = "enableDatagridEditing"

	// FlagDataSourcePageHeader
	// Apply new pageHeader UI in data source edit page
	FlagDataSourcePageHeader = "dataSourcePageHeader"

	// FlagExtraThemes
	// Enables extra themes
	FlagExtraThemes = "extraThemes"

	// FlagLokiPredefinedOperations
	// Adds predefined query operations to Loki query editor
	FlagLokiPredefinedOperations = "lokiPredefinedOperations"

	// FlagPluginsFrontendSandbox
	// Enables the plugins frontend sandbox
	FlagPluginsFrontendSandbox = "pluginsFrontendSandbox"

	// FlagDashboardEmbed
	// Allow embedding dashboard for external use in Code editors
	FlagDashboardEmbed = "dashboardEmbed"

	// FlagFrontendSandboxMonitorOnly
	// Enables monitor only in the plugin frontend sandbox (if enabled)
	FlagFrontendSandboxMonitorOnly = "frontendSandboxMonitorOnly"

	// FlagSqlDatasourceDatabaseSelection
	// Enables previous SQL data source dataset dropdown behavior
	FlagSqlDatasourceDatabaseSelection = "sqlDatasourceDatabaseSelection"

	// FlagLokiFormatQuery
	// Enables the ability to format Loki queries
	FlagLokiFormatQuery = "lokiFormatQuery"

	// FlagCloudWatchLogsMonacoEditor
	// Enables the Monaco editor for CloudWatch Logs queries
	FlagCloudWatchLogsMonacoEditor = "cloudWatchLogsMonacoEditor"

	// FlagExploreScrollableLogsContainer
	// Improves the scrolling behavior of logs in Explore
	FlagExploreScrollableLogsContainer = "exploreScrollableLogsContainer"

	// FlagRecordedQueriesMulti
	// Enables writing multiple items from a single query within Recorded Queries
	FlagRecordedQueriesMulti = "recordedQueriesMulti"

	// FlagPluginsDynamicAngularDetectionPatterns
	// Enables fetching Angular detection patterns for plugins from GCOM and fallback to hardcoded ones
	FlagPluginsDynamicAngularDetectionPatterns = "pluginsDynamicAngularDetectionPatterns"

	// FlagAlertingLokiRangeToInstant
	// Rewrites eligible loki range queries to instant queries
	FlagAlertingLokiRangeToInstant = "alertingLokiRangeToInstant"

	// FlagElasticToggleableFilters
	// Enable support to toggle filters off from the query through the Logs Details component
	FlagElasticToggleableFilters = "elasticToggleableFilters"

	// FlagVizAndWidgetSplit
	// Split panels between vizualizations and widgets
	FlagVizAndWidgetSplit = "vizAndWidgetSplit"

	// FlagPrometheusIncrementalQueryInstrumentation
	// Adds RudderStack events to incremental queries
	FlagPrometheusIncrementalQueryInstrumentation = "prometheusIncrementalQueryInstrumentation"

	// FlagLogsExploreTableVisualisation
	// A table visualisation for logs in Explore
	FlagLogsExploreTableVisualisation = "logsExploreTableVisualisation"

	// FlagAwsDatasourcesTempCredentials
	// Support temporary security credentials in AWS plugins for Grafana Cloud customers
	FlagAwsDatasourcesTempCredentials = "awsDatasourcesTempCredentials"

	// FlagTransformationsRedesign
	// Enables the transformations redesign
	FlagTransformationsRedesign = "transformationsRedesign"

	// FlagMlExpressions
	// Enable support for Machine Learning in server-side expressions
	FlagMlExpressions = "mlExpressions"

	// FlagDisableTraceQLStreaming
	// Disables the option to stream the response of TraceQL queries of the Tempo data source
	FlagDisableTraceQLStreaming = "disableTraceQLStreaming"

	// FlagGrafanaAPIServer
	// Enable Kubernetes API Server for Grafana resources
	FlagGrafanaAPIServer = "grafanaAPIServer"

	// FlagFeatureToggleAdminPage
	// Enable admin page for managing feature toggles from the Grafana front-end
	FlagFeatureToggleAdminPage = "featureToggleAdminPage"

<<<<<<< HEAD
	// FlagReportingRetries
	// Enable rendering retries for the reporting feature
	FlagReportingRetries = "reportingRetries"
=======
	// FlagAwsAsyncQueryCaching
	// Enable caching for async queries for Redshift and Athena. Requires that the `useCachingService` feature toggle is enabled and the datasource has caching and async query support enabled
	FlagAwsAsyncQueryCaching = "awsAsyncQueryCaching"

	// FlagSplitScopes
	// Support faster dashboard and folder search by splitting permission scopes into parts
	FlagSplitScopes = "splitScopes"
>>>>>>> 504d5352
)<|MERGE_RESOLUTION|>--- conflicted
+++ resolved
@@ -391,17 +391,15 @@
 	// Enable admin page for managing feature toggles from the Grafana front-end
 	FlagFeatureToggleAdminPage = "featureToggleAdminPage"
 
-<<<<<<< HEAD
+	// FlagAwsAsyncQueryCaching
+	// Enable caching for async queries for Redshift and Athena. Requires that the `useCachingService` feature toggle is enabled and the datasource has caching and async query support enabled
+	FlagAwsAsyncQueryCaching = "awsAsyncQueryCaching"
+
+	// FlagSplitScopes
+	// Support faster dashboard and folder search by splitting permission scopes into parts
+	FlagSplitScopes = "splitScopes"
+
 	// FlagReportingRetries
 	// Enable rendering retries for the reporting feature
 	FlagReportingRetries = "reportingRetries"
-=======
-	// FlagAwsAsyncQueryCaching
-	// Enable caching for async queries for Redshift and Athena. Requires that the `useCachingService` feature toggle is enabled and the datasource has caching and async query support enabled
-	FlagAwsAsyncQueryCaching = "awsAsyncQueryCaching"
-
-	// FlagSplitScopes
-	// Support faster dashboard and folder search by splitting permission scopes into parts
-	FlagSplitScopes = "splitScopes"
->>>>>>> 504d5352
 )