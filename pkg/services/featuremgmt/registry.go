--- conflicted
+++ resolved
@@ -111,15 +111,14 @@
 			RequiresDevMode: true,
 		},
 		{
-<<<<<<< HEAD
 			Name:        "swagger-ui",
 			Description: "Serves swagger UI",
 			State:       FeatureStateBeta,
-=======
+		},
+		{
 			Name:        "featureHighlights",
 			Description: "Highlight Enterprise features",
 			State:       FeatureStateStable,
->>>>>>> a79c0483
 		},
 	}
 )