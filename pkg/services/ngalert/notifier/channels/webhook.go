--- conflicted
+++ resolved
@@ -48,11 +48,7 @@
 		}),
 		URL:        url,
 		User:       model.Settings.Get("username").MustString(),
-<<<<<<< HEAD
-		Password:   fn(model.SecureSettings, "password", model.Settings.Get("password").MustString()),
-=======
-		Password:   fn(context.Background(), model.SecureSettings, "password", model.Settings.Get("password").MustString(), setting.SecretKey),
->>>>>>> 698ed15f
+		Password:   fn(context.Background(), model.SecureSettings, "password", model.Settings.Get("password").MustString()),
 		HTTPMethod: model.Settings.Get("httpMethod").MustString("POST"),
 		MaxAlerts:  model.Settings.Get("maxAlerts").MustInt(0),
 		log:        log.New("alerting.notifier.webhook"),
