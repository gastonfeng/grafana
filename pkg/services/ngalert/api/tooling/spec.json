--- conflicted
+++ resolved
@@ -2478,9 +2478,6 @@
     "AlertRuleGroup": {},
     "AlertRuleGroupMetadata": {},
     "AlertingRule": {
-<<<<<<< HEAD
-      "description": "adapted from cortex"
-=======
       "description": "adapted from cortex",
       "type": "object",
       "required": [
@@ -2719,7 +2716,6 @@
           "type": "string"
         }
       }
->>>>>>> 5c7f77e4
     },
     "AlertingStatus": {},
     "ContactPoints": {},
@@ -2848,10 +2844,6 @@
     "silence": {
       "description": "Silence silence"
     },
-<<<<<<< HEAD
-    "silenceStatus": {
-      "description": "SilenceStatus silence status"
-=======
     "MessageTemplateContent": {
       "type": "object",
       "properties": {
@@ -5182,7 +5174,6 @@
           ]
         }
       }
->>>>>>> 5c7f77e4
     },
     "versionInfo": {
       "description": "VersionInfo version info"
