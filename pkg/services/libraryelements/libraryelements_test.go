--- conflicted
+++ resolved
@@ -209,11 +209,7 @@
 	dashboardPermissions := acmock.NewMockedPermissionsService()
 	service := dashboardservice.ProvideDashboardService(
 		cfg, dashboardStore, dashAlertExtractor,
-<<<<<<< HEAD
-		featuremgmt.WithFeatures(), acmock.NewPermissionsServicesMock(), acmock.New(),
-=======
-		features, folderPermissions, dashboardPermissions,
->>>>>>> a51c2774
+		features, folderPermissions, dashboardPermissions, acmock.New(),
 	)
 	dashboard, err := service.SaveDashboard(context.Background(), dashItem, true)
 	require.NoError(t, err)
@@ -233,12 +229,8 @@
 	dashboardStore := database.ProvideDashboardStore(sqlStore)
 
 	d := dashboardservice.ProvideDashboardService(
-		cfg, dashboardStore, nil,
-<<<<<<< HEAD
-		features, permissionsServices, acmock.New(),
-=======
-		features, folderPermissions, dashboardPermissions,
->>>>>>> a51c2774
+		cfg, dashboardStore, nil, features,
+		folderPermissions, dashboardPermissions, acmock.New(),
 	)
 	ac := acmock.New()
 	s := dashboardservice.ProvideFolderService(
@@ -340,12 +332,8 @@
 		dashboardPermissions := acmock.NewMockedPermissionsService()
 
 		dashboardService := dashboardservice.ProvideDashboardService(
-			cfg, dashboardStore, nil,
-<<<<<<< HEAD
-			featuremgmt.WithFeatures(), acmock.NewPermissionsServicesMock(), ac,
-=======
-			features, folderPermissions, dashboardPermissions,
->>>>>>> a51c2774
+			cfg, dashboardStore, nil, features,
+			folderPermissions, dashboardPermissions, ac,
 		)
 		service := LibraryElementService{
 			Cfg:      cfg,
