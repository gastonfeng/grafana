--- conflicted
+++ resolved
@@ -102,10 +102,6 @@
 			subFiles = append(subFiles, subFile{path: path2, resolvedPath: resolvedPath2, fileInfo: fileInfo})
 		}
 
-<<<<<<< HEAD
-		for _, p := range subFiles {
-			err = walk(p.path, p.fileInfo, p.resolvedPath, symlinkPathsFollowed, walkFn)
-=======
 		if containsDistFolder(subFiles) && followDistFolder {
 			err := walk(
 				filepath.Join(path, "dist"),
@@ -114,13 +110,10 @@
 				symlinkPathsFollowed,
 				followDistFolder,
 				walkFn)
->>>>>>> 229fb2c2
 
 			if err != nil {
 				return err
 			}
-<<<<<<< HEAD
-=======
 		} else {
 			for _, p := range subFiles {
 				err = walk(p.path, p.fileInfo, p.resolvedPath, symlinkPathsFollowed, followDistFolder, walkFn)
@@ -129,7 +122,6 @@
 					return err
 				}
 			}
->>>>>>> 229fb2c2
 		}
 
 		return nil
