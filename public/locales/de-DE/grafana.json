--- conflicted
+++ resolved
@@ -530,14 +530,7 @@
     "toolbar": {
       "aria-label": "",
       "copy-shortened-link": "",
-<<<<<<< HEAD
-      "copy-shortened-link-abs-time": "",
-      "copy-shortened-link-abs-time-desc": "",
-      "copy-shortened-link-menu": "",
-      "refresh-picker-cancel": "",
-=======
       "refresh-picker-cancel": "Abbrechen",
->>>>>>> a94acf4b
       "refresh-picker-run": "",
       "split-close": "",
       "split-close-tooltip": "",
