import { cloneDeep } from 'lodash';
import { mergeMap, MonoTypeOperatorFunction, Unsubscribable, map, of } from 'rxjs';

import {
  CoreApp,
  DataQuery,
  DataQueryRequest,
  DataSourceApi,
  DataSourceRef,
<<<<<<< HEAD
  dateMath,
=======
  DataTransformerConfig,
>>>>>>> 78d7f11b
  PanelData,
  rangeUtil,
  ScopedVars,
  TimeRange,
  transformDataFrame,
} from '@grafana/data';
import { getDatasourceSrv } from 'app/features/plugins/datasource_srv';
import { getNextRequestId } from 'app/features/query/state/PanelQueryRunner';
import { runRequest } from 'app/features/query/state/runRequest';

import { SceneObjectBase } from '../core/SceneObjectBase';
import { sceneGraph } from '../core/sceneGraph';
import { SceneObject, SceneObjectStatePlain } from '../core/types';
import { VariableDependencyConfig } from '../variables/VariableDependencyConfig';

export interface QueryRunnerState extends SceneObjectStatePlain {
  data?: PanelData;
  queries: DataQueryExtended[];
  transformations?: DataTransformerConfig[];
  datasource?: DataSourceRef;
  minInterval?: string;
  maxDataPoints?: number | null;
  timeShift?: string;
  timeFrom?: string;
  // Non persisted state
  maxDataPointsFromWidth?: boolean;
}

export interface DataQueryExtended extends DataQuery {
  [key: string]: any;
}

export class SceneQueryRunner extends SceneObjectBase<QueryRunnerState> {
  private _querySub?: Unsubscribable;
  private _containerWidth?: number;

  protected _variableDependency = new VariableDependencyConfig(this, {
    statePaths: ['queries'],
    onReferencedVariableValueChanged: () => this.runQueries(),
  });

  public activate() {
    super.activate();

    const timeRange = sceneGraph.getTimeRange(this);

    this._subs.add(
      timeRange.subscribeToState({
        next: (timeRange) => {
          this.runWithTimeRange(timeRange.value);
        },
      })
    );

    if (this.shouldRunQueriesOnActivate()) {
      this.runQueries();
    }
  }

  private shouldRunQueriesOnActivate() {
    // If we already have data, no need
    // TODO validate that time range is similar and if not we should run queries again
    if (this.state.data) {
      return false;
    }

    // If no maxDataPoints specified we need might to wait for container width to be set from the outside
    if (!this.state.maxDataPoints && this.state.maxDataPointsFromWidth && !this._containerWidth) {
      return false;
    }

    return true;
  }

  public deactivate(): void {
    super.deactivate();

    if (this._querySub) {
      this._querySub.unsubscribe();
      this._querySub = undefined;
    }
  }

  private getTimeOverrideInfo(): string {
    const { timeFrom = '', timeShift = '' } = this.state;

    let timeInfo = '';

    if (timeFrom) {
      const timeFromInterpolated = sceneGraph.interpolate(this, timeFrom);
      const timeFromInfo = rangeUtil.describeTextRange(timeFromInterpolated);

      if (timeFromInfo.invalid) {
        return 'invalid time override';
      }

      timeInfo = timeFromInfo.display;
    }

    if (timeShift) {
      const timeShiftInterpolated = sceneGraph.interpolate(this, timeShift);
      const timeShiftInfo = rangeUtil.describeTextRange(timeShiftInterpolated);

      if (timeShiftInfo.invalid) {
        return 'invalid timeshift';
      }

      const timeShiftText = '-' + timeShiftInterpolated;
      timeInfo += ' timeshift ' + timeShiftText;
    }

    return timeInfo;
  }

  public setContainerWidth(width: number) {
    // If we don't have a width we should run queries
    if (!this._containerWidth && width > 0) {
      this._containerWidth = width;

      // If we don't have maxDataPoints specifically set and maxDataPointsFromWidth is true
      if (this.state.maxDataPointsFromWidth && !this.state.maxDataPoints) {
        // As this is called from render path we need to wait for next tick before running queries
        setTimeout(() => {
          if (this.isActive && !this._querySub) {
            this.runQueries();
          }
        }, 0);
      }
    } else {
      // let's just remember the width until next query issue
      this._containerWidth = width;
    }
  }

  public runQueries() {
    const timeRange = sceneGraph.getTimeRange(this);
    this.runWithTimeRange(timeRange.state.value);
  }

  private getMaxDataPoints() {
    return this.state.maxDataPoints ?? this._containerWidth ?? 500;
  }

  private async runWithTimeRange(timeRange: TimeRange) {
    const { datasource, minInterval, queries, timeShift, timeFrom } = this.state;

    const request: DataQueryRequest = {
      app: CoreApp.Dashboard,
      requestId: getNextRequestId(),
      timezone: 'browser',
      panelId: 1,
      dashboardId: 1,
      range: this.applyPanelTimeOverrides({ timeShift, timeFrom }, timeRange),
      interval: '1s',
      intervalMs: 1000,
      targets: cloneDeep(queries),
      maxDataPoints: this.getMaxDataPoints(),
      scopedVars: {},
      timeInfo: this.getTimeOverrideInfo(),
      startTime: Date.now(),
    };

    try {
      const ds = await getDataSource(datasource, request.scopedVars);

      // Attach the data source name to each query
      request.targets = request.targets.map((query) => {
        if (!query.datasource) {
          query.datasource = ds.getRef();
        }
        return query;
      });

      // TODO interpolate minInterval
      const lowerIntervalLimit = minInterval ? minInterval : ds.interval;
      const norm = rangeUtil.calculateInterval(timeRange, request.maxDataPoints!, lowerIntervalLimit);

      // make shallow copy of scoped vars,
      // and add built in variables interval and interval_ms
      request.scopedVars = Object.assign({}, request.scopedVars, {
        __interval: { text: norm.interval, value: norm.interval },
        __interval_ms: { text: norm.intervalMs.toString(), value: norm.intervalMs },
      });

      request.interval = norm.interval;
      request.intervalMs = norm.intervalMs;

      this._querySub = runRequest(ds, request)
        .pipe(getTransformationsStream(this, this.state.transformations))
        .subscribe({
          next: this.onDataReceived,
        });
    } catch (err) {
      console.error('PanelQueryRunner Error', err);
    }
  }

  private onDataReceived = (data: PanelData) => {
    this.setState({ data });
  };

  private applyPanelTimeOverrides(panel: { timeFrom?: string; timeShift?: string }, timeRange: TimeRange): TimeRange {
    let newTimeRange = timeRange;

    if (panel.timeFrom) {
      const timeFromInterpolated = sceneGraph.interpolate(this, panel.timeFrom);
      const timeFromInfo = rangeUtil.describeTextRange(timeFromInterpolated);
      if (timeFromInfo.invalid) {
        return newTimeRange;
      }

      if (typeof timeRange.raw.from === 'string') {
        const timeFromDate = dateMath.parse(timeFromInfo.from)!;
        newTimeRange = {
          from: timeFromDate,
          to: dateMath.parse(timeFromInfo.to)!,
          raw: {
            from: timeFromInfo.from,
            to: timeFromInfo.to,
          },
        };
      }
    }

    if (panel.timeShift) {
      const timeShiftInterpolated = sceneGraph.interpolate(this, panel.timeShift);
      const timeShiftInfo = rangeUtil.describeTextRange(timeShiftInterpolated);
      if (timeShiftInfo.invalid) {
        return newTimeRange;
      }

      const timeShift = '-' + timeShiftInterpolated;
      const from = dateMath.parseDateMath(timeShift, newTimeRange.from, false)!;
      const to = dateMath.parseDateMath(timeShift, newTimeRange.to, true)!;

      newTimeRange = {
        from,
        to,
        raw: {
          from,
          to,
        },
      };
    }

    return newTimeRange;
  }
}

async function getDataSource(datasource: DataSourceRef | undefined, scopedVars: ScopedVars): Promise<DataSourceApi> {
  if (datasource && (datasource as any).query) {
    return datasource as DataSourceApi;
  }
  return await getDatasourceSrv().get(datasource as string, scopedVars);
}

export const getTransformationsStream: (
  sceneObject: SceneObject,
  transformations?: DataTransformerConfig[]
) => MonoTypeOperatorFunction<PanelData> = (sceneObject, transformations) => (inputStream) => {
  return inputStream.pipe(
    mergeMap((data) => {
      if (!transformations || transformations.length === 0) {
        return of(data);
      }

      const replace: (option?: string) => string = (option) => {
        return sceneGraph.interpolate(sceneObject, option, data?.request?.scopedVars);
      };

      transformations.forEach((transform: DataTransformerConfig) => {
        transform.replace = replace;
      });

      return transformDataFrame(transformations, data.series).pipe(map((series) => ({ ...data, series })));
    })
  );
};<|MERGE_RESOLUTION|>--- conflicted
+++ resolved
@@ -7,11 +7,8 @@
   DataQueryRequest,
   DataSourceApi,
   DataSourceRef,
-<<<<<<< HEAD
+  DataTransformerConfig,
   dateMath,
-=======
-  DataTransformerConfig,
->>>>>>> 78d7f11b
   PanelData,
   rangeUtil,
   ScopedVars,
