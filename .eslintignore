node_modules
compiled
build
vendor
devenv
data
dist
e2e/tmp
<<<<<<< HEAD
yarn
=======
public/lib/monaco
>>>>>>> ad757b48
<|MERGE_RESOLUTION|>--- conflicted
+++ resolved
@@ -6,8 +6,5 @@
 data
 dist
 e2e/tmp
-<<<<<<< HEAD
 yarn
-=======
-public/lib/monaco
->>>>>>> ad757b48
+public/lib/monaco